--- conflicted
+++ resolved
@@ -1,8 +1,3 @@
-<<<<<<< HEAD
-#!/usr/bin/env python
-# -*- coding: utf-8 -*-
-=======
->>>>>>> c23b30b5
 """dMRIPrep's setup script."""
 import sys
 from setuptools import setup
