[metadata]
<<<<<<< HEAD
url = https://github.com/nipy/dmriprep
author = TIGRLab
author_email = tigrlab@camh.ca
maintainer = Anisha Keshavan
maintainer_email = keshavan@berkeley.edu
description = dMRIPrep is a robust and easy-to-use pipeline for preprocessing dMRI data.
=======
url = https://github.com/nipreps/dmriprep
author = The Nipy developers
author_email = code@oscaresteban.es
maintainer = Oscar Esteban
maintainer_email = code@oscaresteban.es
description = dMRIPrep is a robust and easy-to-use pipeline for preprocessing of diverse dMRI data.
>>>>>>> 751813f6
long_description = file:long_description.rst
long_description_content_type = text/x-rst; charset=UTF-8
license = 3-clause BSD
classifiers =
<<<<<<< HEAD
    Development Status :: 2 - Pre-Alpha
    Intended Audience :: Science/Research
    Topic :: Scientific/Engineering :: Image Recognition
    License :: OSI Approved :: BSD License
    Natural Language :: English
=======
    Development Status :: 3 - Alpha
    Intended Audience :: Science/Research
    Topic :: Scientific/Engineering :: Image Recognition
    License :: OSI Approved :: BSD License
>>>>>>> 751813f6
    Programming Language :: Python :: 3.5
    Programming Language :: Python :: 3.6
    Programming Language :: Python :: 3.7

[options]
python_requires = >=3.5
install_requires =
<<<<<<< HEAD
    Click>=6.0
    dipy
    nipype >=1.2.0
    numpy
    pandas
    parse
    tqdm
    pybids ~= 0.9.2
    matplotlib
    numba
    niworkflows ~= 0.10.2
    nibabel >=2.2.1
    sdcflows ~= 0.1.0
=======
    niworkflows ~= 0.10.1
    smriprep @ git+https://github.com/poldracklab/smriprep.git@9f58665830570835545ff83fea1dc91e89706591
    templateflow ~= 0.4.1
    nibabel >=2.2.1
    indexed_gzip >=0.8.8
    nilearn !=0.5.0, !=0.5.1
    nipype >=1.2.0
    psutil >=5.4
    pybids ~= 0.9.2
    nitime
    numpy
    pandas
    pyyaml
    scikit-image
    statsmodels
>>>>>>> 751813f6
test_requires =
    coverage
    codecov
    pytest
packages = find:
include_package_data = True

[options.exclude_package_data]
* = tests

[options.extras_require]
<<<<<<< HEAD
=======
datalad = datalad
>>>>>>> 751813f6
doc =
    nbsphinx
    packaging
    pydot >=1.2.3
    pydotplus
    sphinx >=1.5.3
    sphinx-argparse
    sphinx_rtd_theme
docs =
    %(doc)s
duecredit = duecredit
<<<<<<< HEAD
=======
resmon =
sentry = sentry-sdk >=0.6.9
>>>>>>> 751813f6
tests =
    coverage
    codecov
    pytest
all =
<<<<<<< HEAD
    %(doc)s
    %(duecredit)s
    %(tests)s

[options.package_data]
dmriprep =
    data/*.json
    data/*.nii.gz
    data/*.mat
    data/boilerplate.bib
    VERSION

[options.entry_points]
console_scripts =
    dmriprep=dmriprep.cli.run:main

[versioneer]
VCS = git
style = pep440
versionfile_source = dmriprep/_version.py
versionfile_build = dmriprep/_version.py
tag_prefix =
parentdir_prefix =

[flake8]
max-line-length = 99
doctests = True
exclude=*build/
putty-ignore =
    */__init__.py : +F401
    docs/conf.py : +E265
/^\s*\.\. _.*?: http/ : +E501

[bdist_wheel]
universal = 1
=======
    %(datalad)s
    %(doc)s
    %(duecredit)s
    %(sentry)s
    %(tests)s

[options.package_data]
dmriprep =
    data/*.json
    data/*.nii.gz
    data/*.mat
    data/boilerplate.bib
    data/itkIdentityTransform.txt
    data/flirtsch/bbr.sch
    VERSION

[options.entry_points]
console_scripts =
    dmriprep=dmriprep.cli.run:main
    dmriprep-boldmask=dmriprep.cli.dmriprep_bold_mask:main
    sample_openfmri=dmriprep.cli.sample_openfmri:main
>>>>>>> 751813f6

[versioneer]
VCS = git
style = pep440
versionfile_source = dmriprep/_version.py
versionfile_build = dmriprep/_version.py
tag_prefix =
parentdir_prefix =

<<<<<<< HEAD
[tool:pytest]
collect_ignore = ['setup.py']
=======
[flake8]
max-line-length = 99
doctests = True
exclude=*build/
putty-ignore =
    */__init__.py : +F401
    docs/conf.py : +E265
    /^\s*\.\. _.*?: http/ : +E501
>>>>>>> 751813f6
<|MERGE_RESOLUTION|>--- conflicted
+++ resolved
@@ -1,35 +1,18 @@
 [metadata]
-<<<<<<< HEAD
-url = https://github.com/nipy/dmriprep
-author = TIGRLab
-author_email = tigrlab@camh.ca
-maintainer = Anisha Keshavan
-maintainer_email = keshavan@berkeley.edu
-description = dMRIPrep is a robust and easy-to-use pipeline for preprocessing dMRI data.
-=======
 url = https://github.com/nipreps/dmriprep
 author = The Nipy developers
 author_email = code@oscaresteban.es
 maintainer = Oscar Esteban
 maintainer_email = code@oscaresteban.es
 description = dMRIPrep is a robust and easy-to-use pipeline for preprocessing of diverse dMRI data.
->>>>>>> 751813f6
 long_description = file:long_description.rst
 long_description_content_type = text/x-rst; charset=UTF-8
 license = 3-clause BSD
 classifiers =
-<<<<<<< HEAD
-    Development Status :: 2 - Pre-Alpha
-    Intended Audience :: Science/Research
-    Topic :: Scientific/Engineering :: Image Recognition
-    License :: OSI Approved :: BSD License
-    Natural Language :: English
-=======
     Development Status :: 3 - Alpha
     Intended Audience :: Science/Research
     Topic :: Scientific/Engineering :: Image Recognition
     License :: OSI Approved :: BSD License
->>>>>>> 751813f6
     Programming Language :: Python :: 3.5
     Programming Language :: Python :: 3.6
     Programming Language :: Python :: 3.7
@@ -37,21 +20,6 @@
 [options]
 python_requires = >=3.5
 install_requires =
-<<<<<<< HEAD
-    Click>=6.0
-    dipy
-    nipype >=1.2.0
-    numpy
-    pandas
-    parse
-    tqdm
-    pybids ~= 0.9.2
-    matplotlib
-    numba
-    niworkflows ~= 0.10.2
-    nibabel >=2.2.1
-    sdcflows ~= 0.1.0
-=======
     niworkflows ~= 0.10.1
     smriprep @ git+https://github.com/poldracklab/smriprep.git@9f58665830570835545ff83fea1dc91e89706591
     templateflow ~= 0.4.1
@@ -67,7 +35,6 @@
     pyyaml
     scikit-image
     statsmodels
->>>>>>> 751813f6
 test_requires =
     coverage
     codecov
@@ -79,10 +46,7 @@
 * = tests
 
 [options.extras_require]
-<<<<<<< HEAD
-=======
 datalad = datalad
->>>>>>> 751813f6
 doc =
     nbsphinx
     packaging
@@ -94,53 +58,13 @@
 docs =
     %(doc)s
 duecredit = duecredit
-<<<<<<< HEAD
-=======
 resmon =
 sentry = sentry-sdk >=0.6.9
->>>>>>> 751813f6
 tests =
     coverage
     codecov
     pytest
 all =
-<<<<<<< HEAD
-    %(doc)s
-    %(duecredit)s
-    %(tests)s
-
-[options.package_data]
-dmriprep =
-    data/*.json
-    data/*.nii.gz
-    data/*.mat
-    data/boilerplate.bib
-    VERSION
-
-[options.entry_points]
-console_scripts =
-    dmriprep=dmriprep.cli.run:main
-
-[versioneer]
-VCS = git
-style = pep440
-versionfile_source = dmriprep/_version.py
-versionfile_build = dmriprep/_version.py
-tag_prefix =
-parentdir_prefix =
-
-[flake8]
-max-line-length = 99
-doctests = True
-exclude=*build/
-putty-ignore =
-    */__init__.py : +F401
-    docs/conf.py : +E265
-/^\s*\.\. _.*?: http/ : +E501
-
-[bdist_wheel]
-universal = 1
-=======
     %(datalad)s
     %(doc)s
     %(duecredit)s
@@ -162,7 +86,6 @@
     dmriprep=dmriprep.cli.run:main
     dmriprep-boldmask=dmriprep.cli.dmriprep_bold_mask:main
     sample_openfmri=dmriprep.cli.sample_openfmri:main
->>>>>>> 751813f6
 
 [versioneer]
 VCS = git
@@ -172,10 +95,6 @@
 tag_prefix =
 parentdir_prefix =
 
-<<<<<<< HEAD
-[tool:pytest]
-collect_ignore = ['setup.py']
-=======
 [flake8]
 max-line-length = 99
 doctests = True
@@ -183,5 +102,4 @@
 putty-ignore =
     */__init__.py : +F401
     docs/conf.py : +E265
-    /^\s*\.\. _.*?: http/ : +E501
->>>>>>> 751813f6
+    /^\s*\.\. _.*?: http/ : +E501